/**
 * Copyright 2023 Google LLC
 *
 * Licensed under the Apache License, Version 2.0 (the "License");
 * you may not use this file except in compliance with the License.
 * You may obtain a copy of the License at
 *
 *      http://www.apache.org/licenses/LICENSE-2.0
 *
 * Unless required by applicable law or agreed to in writing, software
 * distributed under the License is distributed on an "AS IS" BASIS,
 * WITHOUT WARRANTIES OR CONDITIONS OF ANY KIND, either express or implied.
 * See the License for the specific language governing permissions and
 * limitations under the License.
 */

import { NgModule } from '@angular/core';
import { BrowserModule } from '@angular/platform-browser';

import { AppRoutingModule } from './app-routing.module';
import { AppComponent } from './app.component';

import { MatSlideToggleModule } from '@angular/material/slide-toggle';
import { RestaurantCardComponent } from './restaurant-card/restaurant-card.component';
import { MatCardModule } from '@angular/material/card';
import { FlexLayoutModule } from '@angular/flex-layout';
import { MatToolbarModule } from "@angular/material/toolbar";
import { initializeApp, provideFirebaseApp } from '@angular/fire/app';
import { provideAuth, getAuth } from '@angular/fire/auth';
import { provideFirestore, getFirestore } from '@angular/fire/firestore';
import { provideFunctions, getFunctions } from '@angular/fire/functions';
import { provideStorage, getStorage } from '@angular/fire/storage'
import { environment } from 'src/environments/environment';
import { HomepageComponent } from './homepage/homepage.component';
import { RestuarantPageComponent } from './restuarant-page/restuarant-page.component';
import { MatIconModule } from '@angular/material/icon';
import { ReviewListComponent } from './review-list/review-list.component';
import { MatDividerModule } from "@angular/material/divider";
import { FilterDialogComponent } from './filter-dialog/filter-dialog.component'
import { MatDialogModule } from '@angular/material/dialog';
import { SubmitReviewModalComponent } from './submit-review-modal/submit-review-modal.component';
import { MatSelectModule } from '@angular/material/select';
import { MatFormFieldModule } from '@angular/material/form-field';
import { MatOptionModule } from '@angular/material/core';
import { MatInputModule } from '@angular/material/input';
import { BrowserAnimationsModule } from '@angular/platform-browser/animations';
import { MatButtonModule } from '@angular/material/button';
<<<<<<< HEAD
import { connectFirestoreEmulator, enableIndexedDbPersistence } from '@firebase/firestore';
=======
import { FormsModule } from '@angular/forms';
>>>>>>> 5c268fab

@NgModule({
  declarations: [
    AppComponent,
    HomepageComponent,
    RestuarantPageComponent,
    ReviewListComponent,
    FilterDialogComponent,
    SubmitReviewModalComponent
  ],
  imports: [
    BrowserModule,
    AppRoutingModule,
    MatSlideToggleModule,
    MatCardModule,
    RestaurantCardComponent,
    FlexLayoutModule,
    MatToolbarModule,
    MatIconModule,
    MatDividerModule,
    MatDialogModule,
    MatSelectModule,
    MatFormFieldModule,
    MatOptionModule,
    MatInputModule,
    MatButtonModule,
    BrowserAnimationsModule,
<<<<<<< HEAD
    provideFirebaseApp(() => initializeApp(environment.local)),
=======
    FormsModule,
    provideFirebaseApp(() => initializeApp(environment.firebase)),
>>>>>>> 5c268fab
    provideAuth(() => getAuth()),
    provideFirestore(() => {
      const firestore = getFirestore();

      if (firestore.app.options.projectId === "demo-friendly-eats")
        connectFirestoreEmulator(firestore, '127.0.0.1', 8080);

      return firestore;
    }),
    provideFunctions(() => getFunctions()),
    provideStorage(() => getStorage()),
  ],
  providers: [],
  bootstrap: [AppComponent],
})
export class AppModule { }<|MERGE_RESOLUTION|>--- conflicted
+++ resolved
@@ -45,11 +45,8 @@
 import { MatInputModule } from '@angular/material/input';
 import { BrowserAnimationsModule } from '@angular/platform-browser/animations';
 import { MatButtonModule } from '@angular/material/button';
-<<<<<<< HEAD
 import { connectFirestoreEmulator, enableIndexedDbPersistence } from '@firebase/firestore';
-=======
 import { FormsModule } from '@angular/forms';
->>>>>>> 5c268fab
 
 @NgModule({
   declarations: [
@@ -77,12 +74,8 @@
     MatInputModule,
     MatButtonModule,
     BrowserAnimationsModule,
-<<<<<<< HEAD
     provideFirebaseApp(() => initializeApp(environment.local)),
-=======
-    FormsModule,
-    provideFirebaseApp(() => initializeApp(environment.firebase)),
->>>>>>> 5c268fab
+    FormsModule
     provideAuth(() => getAuth()),
     provideFirestore(() => {
       const firestore = getFirestore();
